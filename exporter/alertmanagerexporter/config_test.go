// Copyright The OpenTelemetry Authors
// SPDX-License-Identifier: Apache-2.0

package alertmanagerexporter

import (
	"path/filepath"
	"testing"
	"time"

	"github.com/cenkalti/backoff/v4"
	"github.com/stretchr/testify/assert"
	"github.com/stretchr/testify/require"
	"go.opentelemetry.io/collector/component"
	"go.opentelemetry.io/collector/config/confighttp"
	"go.opentelemetry.io/collector/config/configopaque"
	"go.opentelemetry.io/collector/config/configretry"
	"go.opentelemetry.io/collector/config/configtls"
	"go.opentelemetry.io/collector/confmap/confmaptest"
	"go.opentelemetry.io/collector/confmap/xconfmap"
	"go.opentelemetry.io/collector/exporter/exporterhelper"

	"github.com/open-telemetry/opentelemetry-collector-contrib/exporter/alertmanagerexporter/internal/metadata"
)

func TestLoadConfig(t *testing.T) {
	t.Parallel()

	cm, err := confmaptest.LoadConf(filepath.Join("testdata", "config.yaml"))
	require.NoError(t, err)

	// Endpoint doesn't have a default value so set it directly.
	defaultCfg := createDefaultConfig().(*Config)

	tests := []struct {
		id       component.ID
		expected component.Config
	}{
		{
			id:       component.NewIDWithName(metadata.Type, ""),
			expected: defaultCfg,
		},
		{
			id: component.NewIDWithName(metadata.Type, "2"),
			expected: &Config{
				GeneratorURL:      "opentelemetry-collector",
				DefaultSeverity:   "info",
				SeverityAttribute: "foo",
<<<<<<< HEAD
				APIVersion:        "v2",
=======
				EventLabels:       []string{"attr1", "attr2"},
>>>>>>> 9d966da8
				TimeoutSettings: exporterhelper.TimeoutConfig{
					Timeout: 10 * time.Second,
				},
				BackoffConfig: configretry.BackOffConfig{
					Enabled:             true,
					InitialInterval:     10 * time.Second,
					MaxInterval:         1 * time.Minute,
					MaxElapsedTime:      10 * time.Minute,
					RandomizationFactor: backoff.DefaultRandomizationFactor,
					Multiplier:          backoff.DefaultMultiplier,
				},
				QueueSettings: exporterhelper.QueueBatchConfig{
					Enabled:      true,
					Sizer:        exporterhelper.RequestSizerTypeRequests,
					NumConsumers: 2,
					QueueSize:    10,
				},
				ClientConfig: func() confighttp.ClientConfig {
					client := confighttp.NewDefaultClientConfig()
					client.Headers = map[string]configopaque.String{
						"can you have a . here?": "F0000000-0000-0000-0000-000000000000",
						"header1":                "234",
						"another":                "somevalue",
					}
					client.Endpoint = "a.new.alertmanager.target:9093"
					client.TLSSetting = configtls.ClientConfig{
						Config: configtls.Config{
							CAFile: "/var/lib/mycert.pem",
						},
					}
					client.ReadBufferSize = 0
					client.WriteBufferSize = 524288
					client.Timeout = time.Second * 10
					return client
				}(),
			},
		},
	}

	for _, tt := range tests {
		t.Run(tt.id.String(), func(t *testing.T) {
			factory := NewFactory()
			cfg := factory.CreateDefaultConfig()

			sub, err := cm.Sub(tt.id.String())
			require.NoError(t, err)
			require.NoError(t, sub.Unmarshal(cfg))

			assert.NoError(t, xconfmap.Validate(cfg))
			assert.Equal(t, tt.expected, cfg)
		})
	}
}

func TestConfig_Validate(t *testing.T) {
	tests := []struct {
		name    string
		cfg     *Config
		wantErr string
	}{
		{
			name: "NoEndpoint",
			cfg: func() *Config {
				cfg := createDefaultConfig().(*Config)
				cfg.ClientConfig.Endpoint = ""
				return cfg
			}(),
			wantErr: "endpoint must be non-empty",
		},
		{
			name: "NoSeverity",
			cfg: func() *Config {
				cfg := createDefaultConfig().(*Config)
				cfg.DefaultSeverity = ""
				return cfg
			}(),
			wantErr: "severity must be non-empty",
		},
		{
			name:    "Success",
			cfg:     createDefaultConfig().(*Config),
			wantErr: "",
		},
	}

	for _, tt := range tests {
		t.Run(tt.name, func(t *testing.T) {
			err := tt.cfg.Validate()
			if tt.wantErr == "" {
				require.NoError(t, err)
			} else {
				require.EqualError(t, err, tt.wantErr)
			}
		})
	}
}<|MERGE_RESOLUTION|>--- conflicted
+++ resolved
@@ -46,11 +46,8 @@
 				GeneratorURL:      "opentelemetry-collector",
 				DefaultSeverity:   "info",
 				SeverityAttribute: "foo",
-<<<<<<< HEAD
 				APIVersion:        "v2",
-=======
 				EventLabels:       []string{"attr1", "attr2"},
->>>>>>> 9d966da8
 				TimeoutSettings: exporterhelper.TimeoutConfig{
 					Timeout: 10 * time.Second,
 				},
